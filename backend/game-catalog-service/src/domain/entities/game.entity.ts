import {
  IsString,
  IsUUID,
  IsOptional,
  IsNumber,
  IsBoolean,
  IsDate,
  IsEnum,
  MinLength,
  MaxLength,
  Min,
  ValidateNested,
} from 'class-validator';
import { Type } from 'class-transformer';
import { Entity, PrimaryGeneratedColumn, Column, CreateDateColumn, UpdateDateColumn, Index, OneToMany, ManyToMany, JoinTable, OneToOne } from 'typeorm';
import { Category } from './category.entity';
import { Screenshot } from './screenshot.entity';
import { Tag } from './tag.entity';
import { Video } from './video.entity';
import { Discount } from './discount.entity';
import { SystemRequirements } from './system-requirements.entity';
import { GameTranslation } from './game-translation.entity';
import { Dlc } from './dlc.entity';
import { Demo } from './demo.entity';
import { GameEdition } from './game-edition.entity';
<<<<<<< HEAD
import { FranchiseGame } from './franchise-game.entity';
=======
import { GameLifecycleStatusEntity } from './game-lifecycle-status.entity';
import { GameRoadmap } from './game-roadmap.entity';
import { Promotion } from './promotion.entity';
>>>>>>> 28dd8f32

export enum GameStatus {
  DRAFT = 'draft',
  PENDING_REVIEW = 'pending_review',
  PUBLISHED = 'published',
  REJECTED = 'rejected',
  ARCHIVED = 'archived',
}

@Entity('games')
export class Game {
  @PrimaryGeneratedColumn('uuid')
  @IsUUID()
  id: string;

  @Column({ type: 'varchar', length: 255 })
  @Index()
  @IsString()
  @MinLength(2)
  @MaxLength(255)
  title: string;

  @Column({ type: 'varchar', length: 255, unique: true })
  @Index()
  @IsString()
  @MaxLength(255)
  slug: string;

  @Column({ type: 'text', nullable: true })
  @IsString()
  @IsOptional()
  description: string;

  @Column({ type: 'text', nullable: true })
  @IsString()
  @IsOptional()
  @MaxLength(500)
  shortDescription: string;

  @Column({ type: 'uuid' })
  @IsUUID()
  developerId: string;

  @Column({ type: 'uuid', nullable: true })
  @IsUUID()
  @IsOptional()
  publisherId: string;

  @Column({ name: 'developer_name', type: 'varchar', length: 255, nullable: true })
  @IsString()
  @IsOptional()
  developerName: string;

  @Column({ name: 'publisher_name', type: 'varchar', length: 255, nullable: true })
  @IsString()
  @IsOptional()
  publisherName: string;

  @Column({ type: 'decimal', precision: 10, scale: 2, default: 0 })
  @IsNumber()
  @Min(0)
  price: number;

  @Column({ type: 'boolean', default: false })
  @IsBoolean()
  isFree: boolean;

  @Column({ type: 'decimal', precision: 3, scale: 2, default: 0 })
  @IsNumber()
  @Min(0)
  averageRating: number;

  @Column({ type: 'int', default: 0 })
  @IsNumber()
  @Min(0)
  reviewsCount: number;

  @Column({ type: 'date', nullable: true })
  @Type(() => Date)
  @IsDate()
  @IsOptional()
  releaseDate: Date;

  @Column({
    type: 'enum',
    enum: GameStatus,
    default: GameStatus.DRAFT,
  })
  @Index()
  @IsEnum(GameStatus)
  status: GameStatus;

  @Column(type => SystemRequirements, { prefix: false })
  @ValidateNested()
  @Type(() => SystemRequirements)
  systemRequirements: SystemRequirements;

<<<<<<< HEAD
  @OneToOne(() => Preorder, preorder => preorder.game, { cascade: true, nullable: true })
  @ValidateNested()
  @IsOptional()
  @Type(() => Preorder)
  preorder: Preorder;

=======
>>>>>>> 28dd8f32
  @OneToOne(() => Demo, demo => demo.game, { cascade: true, nullable: true })
  @ValidateNested()
  @IsOptional()
  @Type(() => Demo)
  demo: Demo;

  @OneToOne(() => GameLifecycleStatusEntity, status => status.game, { cascade: true, nullable: true })
  lifecycleStatus: GameLifecycleStatusEntity;

  @OneToMany(() => GameRoadmap, roadmap => roadmap.game, { cascade: true })
  roadmaps: GameRoadmap[];

  @OneToMany(() => Screenshot, screenshot => screenshot.game, { cascade: true })
  @ValidateNested({ each: true })
  @Type(() => Screenshot)
  screenshots: Screenshot[];

  @OneToMany(() => Video, video => video.game, { cascade: true })
  @ValidateNested({ each: true })
  @Type(() => Video)
  videos: Video[];

  @OneToMany(() => Discount, discount => discount.game, { cascade: true })
  @ValidateNested({ each: true })
  @Type(() => Discount)
  discounts: Discount[];

  @OneToMany(() => GameTranslation, translation => translation.game, { cascade: true })
  @ValidateNested({ each: true })
  @Type(() => GameTranslation)
  translations: GameTranslation[];

  @OneToMany(() => Dlc, dlc => dlc.baseGame, { cascade: true })
  @ValidateNested({ each: true })
  @Type(() => Dlc)
  dlcs: Dlc[];

  @OneToMany(() => GameEdition, edition => edition.game, { cascade: true })
  @ValidateNested({ each: true })
  @Type(() => GameEdition)
  editions: GameEdition[];

  @ManyToMany(() => Category, { cascade: true })
  @JoinTable({
    name: 'game_categories',
    joinColumn: { name: 'game_id', referencedColumnName: 'id' },
    inverseJoinColumn: { name: 'category_id', referencedColumnName: 'id' },
  })
  @ValidateNested({ each: true })
  @Type(() => Category)
  categories: Category[];

  @ManyToMany(() => Tag, { cascade: true })
  @JoinTable({
    name: 'game_tags',
    joinColumn: { name: 'game_id', referencedColumnName: 'id' },
    inverseJoinColumn: { name: 'tag_id', referencedColumnName: 'id' },
  })
  @ValidateNested({ each: true })
  @Type(() => Tag)
  tags: Tag[];

<<<<<<< HEAD
  @OneToMany(() => FranchiseGame, franchiseGame => franchiseGame.game)
  franchises: FranchiseGame[];
=======
  @ManyToMany(() => Promotion, promotion => promotion.games)
  promotions: Promotion[];
>>>>>>> 28dd8f32

  @CreateDateColumn({ type: 'timestamp with time zone' })
  @IsDate()
  createdAt: Date;

  @UpdateDateColumn({ type: 'timestamp with time zone' })
  @IsDate()
  updatedAt: Date;
}<|MERGE_RESOLUTION|>--- conflicted
+++ resolved
@@ -23,13 +23,9 @@
 import { Dlc } from './dlc.entity';
 import { Demo } from './demo.entity';
 import { GameEdition } from './game-edition.entity';
-<<<<<<< HEAD
-import { FranchiseGame } from './franchise-game.entity';
-=======
 import { GameLifecycleStatusEntity } from './game-lifecycle-status.entity';
 import { GameRoadmap } from './game-roadmap.entity';
 import { Promotion } from './promotion.entity';
->>>>>>> 28dd8f32
 
 export enum GameStatus {
   DRAFT = 'draft',
@@ -127,15 +123,6 @@
   @Type(() => SystemRequirements)
   systemRequirements: SystemRequirements;
 
-<<<<<<< HEAD
-  @OneToOne(() => Preorder, preorder => preorder.game, { cascade: true, nullable: true })
-  @ValidateNested()
-  @IsOptional()
-  @Type(() => Preorder)
-  preorder: Preorder;
-
-=======
->>>>>>> 28dd8f32
   @OneToOne(() => Demo, demo => demo.game, { cascade: true, nullable: true })
   @ValidateNested()
   @IsOptional()
@@ -198,13 +185,8 @@
   @Type(() => Tag)
   tags: Tag[];
 
-<<<<<<< HEAD
-  @OneToMany(() => FranchiseGame, franchiseGame => franchiseGame.game)
-  franchises: FranchiseGame[];
-=======
   @ManyToMany(() => Promotion, promotion => promotion.games)
   promotions: Promotion[];
->>>>>>> 28dd8f32
 
   @CreateDateColumn({ type: 'timestamp with time zone' })
   @IsDate()
